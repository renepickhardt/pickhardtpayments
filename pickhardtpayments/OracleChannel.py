--- conflicted
+++ resolved
@@ -30,7 +30,6 @@
         return self._actual_liquidity
 
     @actual_liquidity.setter
-<<<<<<< HEAD
     def actual_liquidity(self, amt: int):
         """Sets the liquidity of a channel in the Oracle Network
 
@@ -42,12 +41,7 @@
         else:
             raise ValueError(f"Liquidity for channel {self.short_channel_id} cannot be set. Amount {amt} is negative or higher than capacity")
 
-=======
-    def actual_liquidity(self,amt):
-        self._actual_liquidity = amt
 
-    
->>>>>>> efd11bad
     def can_forward(self, amt: int):
         """
         check if the oracle channel can forward a certain amount
